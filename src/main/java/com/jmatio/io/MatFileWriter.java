--- conflicted
+++ resolved
@@ -58,7 +58,6 @@
  */
 public class MatFileWriter
 {
-<<<<<<< HEAD
 //    private static final Logger logger = Logger.getLogger(MatFileWriter.class);
     
     /**
@@ -539,521 +538,4 @@
     }
     
     
-=======
-	// private static final Logger logger =
-	// Logger.getLogger(MatFileWriter.class);
-
-	/**
-	 * Creates the new <code>{@link MatFileWriter}</code> instance
-	 */
-	public MatFileWriter()
-	{
-		super();
-	}
-
-	/**
-	 * Writes MLArrays into file given by <code>fileName</code>.
-	 * 
-	 * @param fileName
-	 *            - name of ouput file
-	 * @param data
-	 *            - <code>Collection</code> of <code>MLArray</code> elements
-	 * @throws IOException
-	 * @throws DataFormatException
-	 */
-	public MatFileWriter(String fileName, Collection<MLArray> data) throws IOException
-	{
-		this(new File(fileName), data);
-	}
-
-	/**
-	 * Writes MLArrays into <code>File</code>.
-	 * 
-	 * @param file
-	 *            - an output <code>File</code>
-	 * @param data
-	 *            - <code>Collection</code> of <code>MLArray</code> elements
-	 * @throws IOException
-	 * @throws DataFormatException
-	 */
-	public MatFileWriter(File file, Collection<MLArray> data) throws IOException
-	{
-		this((new FileOutputStream(file)).getChannel(), data);
-	}
-
-	/**
-	 * Writes MLArrays into <code>OuputSteram</code>.
-	 * 
-	 * Writes MAT-file header and compressed data (<code>miCOMPRESSED</code>).
-	 * 
-	 * @param output
-	 *            - <code>OutputStream</code>
-	 * @param data
-	 *            - <code>Collection</code> of <code>MLArray</code> elements
-	 * @throws IOException
-	 */
-	public MatFileWriter(WritableByteChannel channel, Collection<MLArray> data) throws IOException
-	{
-		write(channel, data);
-	}
-
-	/**
-	 * Writes MLArrays into <code>OuputSteram</code>.
-	 * 
-	 * Writes MAT-file header and compressed data (<code>miCOMPRESSED</code>).
-	 * 
-	 * @param stream
-	 *            - <code>OutputStream</code>
-	 * @param data
-	 *            - <code>Collection</code> of <code>MLArray</code> elements
-	 * @throws IOException
-	 */
-	public MatFileWriter(OutputStream stream, Collection<MLArray> data) throws IOException
-	{
-		write(Channels.newChannel(stream), data);
-	}
-
-	/**
-	 * Writes <code>MLArrays</code> into file created from <code>filepath</code>
-	 * .
-	 * 
-	 * @param filepath
-	 *            the absolute file path of a MAT-file to which data is written
-	 * @param data
-	 *            the collection of <code>{@link MLArray}</code> objects
-	 * @throws IOException
-	 *             if error occurred during MAT-file writing
-	 */
-	public synchronized void write(String filepath, Collection<MLArray> data)
-			throws IOException
-	{
-		write(new File(filepath), data);
-	}
-
-	/**
-	 * Writes <code>MLArrays</code> into <code>File</code>
-	 * 
-	 * @param file
-	 *            the MAT-file to which data is written
-	 * @param data
-	 *            the collection of <code>{@link MLArray}</code> objects
-	 * @throws IOException
-	 *             if error occurred during MAT-file writing
-	 */
-	public synchronized void write(File file, Collection<MLArray> data)
-			throws IOException
-	{
-		final FileOutputStream fos = new FileOutputStream(file);
-
-		try
-		{
-			write(fos.getChannel(), data);
-		} catch (final IOException e)
-		{
-			throw e;
-		} finally
-		{
-			fos.close();
-		}
-	}
-
-	/**
-	 * A hack stolen from Greg Wilkins of Mortbay. A
-	 * {@link ByteArrayOutputStream} with revealed internals so there is no more
-	 * wasteful copying when calling {@link ByteArrayOutputStream#toByteArray()}
-	 * 
-	 * @author ss
-	 * 
-	 */
-	static class ByteArrayOutputStream2 extends ByteArrayOutputStream
-	{
-		public ByteArrayOutputStream2() {
-			super();
-		}
-
-		public byte[] getBuf() {
-			return buf;
-		}
-
-		public int getCount() {
-			return count;
-		}
-	}
-
-	/**
-	 * Writes <code>MLArrays</code> into <code>WritableByteChannel</code>.
-	 * 
-	 * @param channel
-	 *            the channel to write to
-	 * @param data
-	 *            the collection of <code>{@link MLArray}</code> objects
-	 * @throws IOException
-	 *             if writing fails
-	 */
-	private synchronized void write(WritableByteChannel channel,
-			Collection<MLArray> data) throws IOException
-	{
-		try
-		{
-			// write header
-			writeHeader(channel);
-
-			// write data
-			for (final MLArray matrix : data)
-			{
-				// compress data to save storage
-				final Deflater compresser = new Deflater();
-				// prepare buffer for MATRIX data
-				final ByteArrayOutputStream2 compressed = new ByteArrayOutputStream2();
-				final DataOutputStream dout = new DataOutputStream(new DeflaterOutputStream(compressed, compresser));
-				// write MATRIX bytes into compressed buffer buffer
-				writeMatrix(dout, matrix);
-				dout.flush();
-				dout.close();
-
-				// write COMPRESSED tag and compressed data into output channel
-				// byte[] compressedBytes = compressed.toByteArray();
-				final int compressedSize = compressed.getCount();
-				final ByteBuffer buf = ByteBuffer.allocateDirect(2 * 4 /*
-																		 * Int
-																		 * size
-																		 */+ compressedSize);
-				buf.putInt(MatDataTypes.miCOMPRESSED);
-				buf.putInt(compressedSize);
-				buf.put(compressed.getBuf(), 0, compressedSize);
-
-				buf.flip();
-				channel.write(buf);
-			}
-		} catch (final IOException e)
-		{
-			throw e;
-		} finally
-		{
-			channel.close();
-		}
-	}
-
-	/**
-	 * Writes MAT-file header into <code>OutputStream</code>
-	 * 
-	 * @param os
-	 *            <code>OutputStream</code>
-	 * @throws IOException
-	 */
-	private void writeHeader(WritableByteChannel channel) throws IOException
-	{
-		// write descriptive text
-		final MatFileHeader header = MatFileHeader.createHeader();
-		final char[] dest = new char[116];
-		final char[] src = header.getDescription().toCharArray();
-		System.arraycopy(src, 0, dest, 0, src.length);
-
-		final byte[] endianIndicator = header.getEndianIndicator();
-
-		final ByteBuffer buf = ByteBuffer.allocateDirect(dest.length * 2 /*
-																		 * Char
-																		 * size
-																		 */+ 2 + endianIndicator.length);
-
-		for (int i = 0; i < dest.length; i++)
-		{
-			buf.put((byte) dest[i]);
-		}
-		// write subsyst data offset
-		buf.position(buf.position() + 8);
-
-		// write version
-		final int version = header.getVersion();
-		buf.put((byte) (version >> 8));
-		buf.put((byte) version);
-
-		buf.put(endianIndicator);
-
-		buf.flip();
-		channel.write(buf);
-	}
-
-	/**
-	 * Writes MATRIX into <code>OutputStream</code>.
-	 * 
-	 * @param os
-	 *            - <code>OutputStream</code>
-	 * @param array
-	 *            - a <code>MLArray</code>
-	 * @throws IOException
-	 */
-	private void writeMatrix(DataOutputStream output, MLArray array) throws IOException
-	{
-		OSArrayTag tag;
-		ByteArrayOutputStream2 buffer;
-		DataOutputStream bufferDOS;
-		final ByteArrayOutputStream2 baos = new ByteArrayOutputStream2();
-		final DataOutputStream dos = new DataOutputStream(baos);
-
-		// flags
-		writeFlags(dos, array);
-
-		// dimensions
-		writeDimensions(dos, array);
-
-		// array name
-		writeName(dos, array);
-
-		switch (array.getType())
-		{
-		case MLArray.mxCHAR_CLASS:
-			// write char data
-			buffer = new ByteArrayOutputStream2();
-			bufferDOS = new DataOutputStream(buffer);
-			final Character[] ac = ((MLChar) array).exportChar();
-			for (int i = 0; i < ac.length; i++)
-			{
-				bufferDOS.writeByte((byte) ac[i].charValue());
-			}
-			tag = new OSArrayTag(MatDataTypes.miUTF8, buffer.toByteArray());
-			tag.writeTo(dos);
-
-			break;
-		case MLArray.mxDOUBLE_CLASS:
-
-			tag = new OSArrayTag(MatDataTypes.miDOUBLE,
-					((MLNumericArray<?>) array).getRealByteBuffer());
-			tag.writeTo(dos);
-
-			// write real imaginary
-			if (array.isComplex())
-			{
-				tag = new OSArrayTag(MatDataTypes.miDOUBLE,
-						((MLNumericArray<?>) array).getImaginaryByteBuffer());
-				tag.writeTo(dos);
-			}
-			break;
-		case MLArray.mxSINGLE_CLASS:
-
-			tag = new OSArrayTag(MatDataTypes.miSINGLE,
-					((MLNumericArray<?>) array).getRealByteBuffer());
-			tag.writeTo(dos);
-
-			// write real imaginary
-			if (array.isComplex())
-			{
-				tag = new OSArrayTag(MatDataTypes.miSINGLE,
-						((MLNumericArray<?>) array).getImaginaryByteBuffer());
-				tag.writeTo(dos);
-			}
-			break;
-		case MLArray.mxUINT8_CLASS:
-
-			tag = new OSArrayTag(MatDataTypes.miUINT8,
-					((MLNumericArray<?>) array).getRealByteBuffer());
-			tag.writeTo(dos);
-
-			// write real imaginary
-			if (array.isComplex())
-			{
-				tag = new OSArrayTag(MatDataTypes.miUINT8,
-						((MLNumericArray<?>) array).getImaginaryByteBuffer());
-				tag.writeTo(dos);
-			}
-			break;
-		case MLArray.mxINT8_CLASS:
-
-			tag = new OSArrayTag(MatDataTypes.miINT8,
-					((MLNumericArray<?>) array).getRealByteBuffer());
-			tag.writeTo(dos);
-
-			// write real imaginary
-			if (array.isComplex())
-			{
-				tag = new OSArrayTag(MatDataTypes.miINT8,
-						((MLNumericArray<?>) array).getImaginaryByteBuffer());
-				tag.writeTo(dos);
-			}
-			break;
-		case MLArray.mxINT64_CLASS:
-
-			tag = new OSArrayTag(MatDataTypes.miINT64,
-					((MLNumericArray<?>) array).getRealByteBuffer());
-			tag.writeTo(dos);
-
-			// write real imaginary
-			if (array.isComplex())
-			{
-				tag = new OSArrayTag(MatDataTypes.miINT64,
-						((MLNumericArray<?>) array).getImaginaryByteBuffer());
-				tag.writeTo(dos);
-			}
-			break;
-		case MLArray.mxUINT64_CLASS:
-
-			tag = new OSArrayTag(MatDataTypes.miUINT64,
-					((MLNumericArray<?>) array).getRealByteBuffer());
-			tag.writeTo(dos);
-
-			// write real imaginary
-			if (array.isComplex())
-			{
-				tag = new OSArrayTag(MatDataTypes.miUINT64,
-						((MLNumericArray<?>) array).getImaginaryByteBuffer());
-				tag.writeTo(dos);
-			}
-			break;
-		case MLArray.mxSTRUCT_CLASS:
-			// field name length
-			final int itag = 4 << 16 | MatDataTypes.miINT32 & 0xffff;
-			dos.writeInt(itag);
-			dos.writeInt(((MLStructure) array).getMaxFieldLenth());
-
-			// get field names
-			tag = new OSArrayTag(MatDataTypes.miINT8, ((MLStructure) array).getKeySetToByteArray());
-			tag.writeTo(dos);
-
-			for (final MLArray a : ((MLStructure) array).getAllFields())
-			{
-				writeMatrix(dos, a);
-			}
-			break;
-		case MLArray.mxCELL_CLASS:
-			for (final MLArray a : ((MLCell) array).cells())
-			{
-				writeMatrix(dos, a);
-			}
-			break;
-		case MLArray.mxSPARSE_CLASS:
-			int[] ai;
-			// write ir
-			buffer = new ByteArrayOutputStream2();
-			bufferDOS = new DataOutputStream(buffer);
-			ai = ((MLSparse) array).getIR();
-			for (final int i : ai)
-			{
-				bufferDOS.writeInt(i);
-			}
-			tag = new OSArrayTag(MatDataTypes.miINT32, buffer.toByteArray());
-			tag.writeTo(dos);
-			// write jc
-			buffer = new ByteArrayOutputStream2();
-			bufferDOS = new DataOutputStream(buffer);
-			ai = ((MLSparse) array).getJC();
-			for (final int i : ai)
-			{
-				bufferDOS.writeInt(i);
-			}
-			tag = new OSArrayTag(MatDataTypes.miINT32, buffer.toByteArray());
-			tag.writeTo(dos);
-			// write real
-			buffer = new ByteArrayOutputStream2();
-			bufferDOS = new DataOutputStream(buffer);
-
-			Double[] ad = ((MLSparse) array).exportReal();
-
-			for (int i = 0; i < ad.length; i++)
-			{
-				bufferDOS.writeDouble(ad[i].doubleValue());
-			}
-
-			tag = new OSArrayTag(MatDataTypes.miDOUBLE, buffer.toByteArray());
-			tag.writeTo(dos);
-			// write real imaginary
-			if (array.isComplex())
-			{
-				buffer = new ByteArrayOutputStream2();
-				bufferDOS = new DataOutputStream(buffer);
-				ad = ((MLSparse) array).exportImaginary();
-				for (int i = 0; i < ad.length; i++)
-				{
-					bufferDOS.writeDouble(ad[i].doubleValue());
-				}
-				tag = new OSArrayTag(MatDataTypes.miDOUBLE, buffer.toByteArray());
-				tag.writeTo(dos);
-			}
-			break;
-		default:
-			throw new MatlabIOException("Cannot write matrix of type: " + MLArray.typeToString(array.getType()));
-
-		}
-
-		// write matrix
-		output.writeInt(MatDataTypes.miMATRIX); // matrix tag
-		output.writeInt(baos.size()); // size of matrix
-		output.write(baos.toByteArray()); // matrix data
-	}
-
-	/**
-	 * Writes MATRIX flags into <code>OutputStream</code>.
-	 * 
-	 * @param os
-	 *            - <code>OutputStream</code>
-	 * @param array
-	 *            - a <code>MLArray</code>
-	 * @throws IOException
-	 */
-	private void writeFlags(DataOutputStream os, MLArray array) throws IOException
-	{
-		final ByteArrayOutputStream buffer = new ByteArrayOutputStream();
-		final DataOutputStream bufferDOS = new DataOutputStream(buffer);
-
-		bufferDOS.writeInt(array.getFlags());
-
-		if (array.isSparse())
-		{
-			bufferDOS.writeInt(((MLSparse) array).getMaxNZ());
-		}
-		else
-		{
-			bufferDOS.writeInt(0);
-		}
-		final OSArrayTag tag = new OSArrayTag(MatDataTypes.miUINT32, buffer.toByteArray());
-		tag.writeTo(os);
-
-	}
-
-	/**
-	 * Writes MATRIX dimensions into <code>OutputStream</code>.
-	 * 
-	 * @param os
-	 *            - <code>OutputStream</code>
-	 * @param array
-	 *            - a <code>MLArray</code>
-	 * @throws IOException
-	 */
-	private void writeDimensions(DataOutputStream os, MLArray array) throws IOException
-	{
-		final ByteArrayOutputStream buffer = new ByteArrayOutputStream();
-		final DataOutputStream bufferDOS = new DataOutputStream(buffer);
-
-		final int[] dims = array.getDimensions();
-		for (int i = 0; i < dims.length; i++)
-		{
-			bufferDOS.writeInt(dims[i]);
-		}
-		final OSArrayTag tag = new OSArrayTag(MatDataTypes.miUINT32, buffer.toByteArray());
-		tag.writeTo(os);
-
-	}
-
-	/**
-	 * Writes MATRIX name into <code>OutputStream</code>.
-	 * 
-	 * @param os
-	 *            - <code>OutputStream</code>
-	 * @param array
-	 *            - a <code>MLArray</code>
-	 * @throws IOException
-	 */
-	private void writeName(DataOutputStream os, MLArray array) throws IOException
-	{
-		ByteArrayOutputStream buffer = new ByteArrayOutputStream();
-		DataOutputStream bufferDOS = new DataOutputStream(buffer);
-
-		final byte[] nameByteArray = array.getNameToByteArray();
-		buffer = new ByteArrayOutputStream();
-		bufferDOS = new DataOutputStream(buffer);
-		bufferDOS.write(nameByteArray);
-		final OSArrayTag tag = new OSArrayTag(16, buffer.toByteArray());
-		tag.writeTo(os);
-	}
-
->>>>>>> fb48d2d9
 }